--- conflicted
+++ resolved
@@ -25,8 +25,7 @@
     - name: "Docker Noetic"
       env:
         - ROS_DISTRO=noetic
-<<<<<<< HEAD
-        - PYTHON_SUFFIX=3
+        - PYTHON_SUFFIX="3.7"
       addons:
         apt:
           packages:
@@ -74,9 +73,6 @@
   - sudo rosdep init
   - rosdep update
   - rosdep install --from-paths src --ignore-src -r
-=======
-        - PYTHON_SUFFIX="3.7"
->>>>>>> 81f1d269
 
 script: cd docker && ./build.sh --build-arg ROS_VERSION=$ROS_DISTRO --build-arg PYTHON_VERSION=$PYTHON_SUFFIX
 
