--- conflicted
+++ resolved
@@ -9,23 +9,24 @@
 """
 Class to handle Carla camera sensors
 """
+from abc import abstractmethod
+
 import math
+import numpy
 import os
-from abc import abstractmethod
-import numpy
-from cv_bridge import CvBridge  # pylint: disable=import-error
-from sensor_msgs.msg import CameraInfo, Image, PointCloud2, PointField  # pylint: disable=import-error
+from cv_bridge import CvBridge
+from sensor_msgs.msg import CameraInfo, Image, PointCloud2, PointField
 
 import carla
+from carla_ros_bridge.sensor import Sensor, create_cloud
 import carla_common.transforms as trans
-from carla_ros_bridge.sensor import Sensor, create_cloud
-
 from ros_compatibility import quaternion_from_matrix, quaternion_multiply
 
 ROS_VERSION = int(os.environ.get('ROS_VERSION', 0))
 
 
 class Camera(Sensor):
+
     """
     Sensor implementation details for cameras
     """
@@ -33,13 +34,7 @@
     # global cv bridge to convert image between opencv and ros
     cv_bridge = CvBridge()
 
-<<<<<<< HEAD
-    # pylint: disable=too-many-arguments
-    def __init__(self, carla_actor, parent, node, synchronous_mode, prefix=None,
-                 sensor_name="Camera"):
-=======
     def __init__(self, uid, name, parent, relative_spawn_pose, node, carla_actor, synchronous_mode):  # pylint: disable=too-many-arguments
->>>>>>> a1ac8352
         """
         Constructor
 
@@ -49,31 +44,8 @@
         :type name: string
         :param parent: the parent of this
         :type parent: carla_ros_bridge.Parent
-        :param relative_spawn_pose: the relative spawn pose of this
-        :type relative_spawn_pose: geometry_msgs.Pose
         :param node: node-handle
-<<<<<<< HEAD
         :type node: CompatibleNode
-        :param prefix: the topic prefix to be used for this actor
-        :type prefix: string
-        """
-        if not prefix:
-            prefix = 'camera'
-
-        super(Camera, self).__init__(carla_actor=carla_actor, parent=parent,
-                                     node=node,
-                                     synchronous_mode=synchronous_mode,
-                                     prefix=prefix, sensor_name=sensor_name)
-
-        self.node = node
-
-        if self.__class__.__name__ == "Camera":
-            self.node.logwarn("Created Unsupported Camera Actor"
-                              "(id={}, parent_id={}, type={}, attributes={})".format(
-                                  self.get_id(), self.get_parent_id(), self.carla_actor.type_id,
-                                  self.carla_actor.attributes))
-=======
-        :type node: carla_ros_bridge.CarlaRosBridge
         :param carla_actor: carla actor object
         :type carla_actor: carla.Actor
         :param synchronous_mode: use in synchronous mode?
@@ -88,26 +60,17 @@
                                      synchronous_mode=synchronous_mode)
 
         if self.__class__.__name__ == "Camera":
-            rospy.logwarn("Created Unsupported Camera Actor"
-                          "(id={}, type={}, attributes={})".format(self.get_id(),
-                                                                   self.carla_actor.type_id,
-                                                                   self.carla_actor.attributes))
->>>>>>> a1ac8352
+            self.node.logwarn("Created Unsupported Camera Actor"
+                              "(id={}, type={}, attributes={})".format(self.get_id(),
+                                                                       self.carla_actor.type_id,
+                                                                       self.carla_actor.attributes))
         else:
             self._build_camera_info()
 
         self.camera_info_publisher = node.new_publisher(CameraInfo, self.get_topic_prefix() +
                                                         '/camera_info')
-        self.camera_publisher = node.new_publisher(Image, self.get_topic_prefix() +
-                                                   '/' + self.get_image_topic_name())
-
-<<<<<<< HEAD
-        self.listen()
-=======
-        self.camera_image_publisher = rospy.Publisher(self.get_topic_prefix() + '/' + 'image',
-                                                      Image,
-                                                      queue_size=10)
->>>>>>> a1ac8352
+        self.camera_image_publisher = node.new_publisher(Image, self.get_topic_prefix() +
+                                                         '/' + 'image')
 
     def _build_camera_info(self):
         """
@@ -116,7 +79,8 @@
         camera info doesn't change over time
         """
         camera_info = CameraInfo()
-
+        # store info without header
+        camera_info.header = None
         camera_info.width = int(self.carla_actor.attributes['image_size_x'])
         camera_info.height = int(self.carla_actor.attributes['image_size_y'])
         camera_info.distortion_model = 'plumb_bob'
@@ -139,30 +103,18 @@
         self._camera_info = camera_info
 
     # pylint: disable=arguments-differ
-    def sensor_data_updated(self, carla_image):
-        """
-        Function (override) to transform the received carla image data
+    def sensor_data_updated(self, carla_camera_data):
+        """
+        Function (override) to transform the received carla camera data
         into a ROS image message
-
-        :param carla_image: carla image object
-        :type carla_image: carla.Image
-        """
-        if ((carla_image.height != self._camera_info.height) or
-                (carla_image.width != self._camera_info.width)):
-            self.node.logerr("Camera{} received image not matching configuration".format(
-                self.get_prefix()))
-        image_data_array, encoding = self.get_carla_image_data_array(
-            carla_image=carla_image)
-        img_msg = Camera.cv_bridge.cv2_to_imgmsg(
-            image_data_array, encoding=encoding)
-        # the camera data is in respect to the camera's own frame
-        img_msg.header = self.get_msg_header()
+        """
+        img_msg = self.get_ros_image(carla_camera_data)
 
         cam_info = self._camera_info
         cam_info.header = img_msg.header
 
         self.camera_info_publisher.publish(cam_info)
-        self.camera_publisher.publish(img_msg)
+        self.camera_image_publisher.publish(img_msg)
 
     def get_ros_transform(self, transform=None, frame_id=None, child_frame_id=None):
         """
@@ -186,50 +138,42 @@
                 numpy.asarray([numpy.asarray([0, 0, 1]), numpy.asarray([-1, 0, 0]),
                                numpy.asarray([0, -1, 0])]))
 
-        quat = quaternion_multiply(quat, quat_swap)
-
-        tf_msg.transform.rotation = trans.numpy_quaternion_to_ros_quaternion(quat)
-        return tf_msg
+    def get_ros_image(self, carla_camera_data):
+        """
+        Function to transform the received carla camera data into a ROS image message
+        """
+        if ((carla_camera_data.height != self._camera_info.height) or
+                (carla_camera_data.width != self._camera_info.width)):
+            rospy.logerr(
+                "Camera{} received image not matching configuration".format(self.get_prefix()))
+        image_data_array, encoding = self.get_carla_image_data_array(
+            carla_camera_data)
+        img_msg = Camera.cv_bridge.cv2_to_imgmsg(image_data_array, encoding=encoding)
+        # the camera data is in respect to the camera's own frame
+        img_msg.header = self.get_msg_header(timestamp=carla_camera_data.timestamp)
+
+        return img_msg
 
     @abstractmethod
-    def get_carla_image_data_array(self, carla_image):
-        """
-        Virtual function to convert the carla image to a numpy data array
+    def get_carla_image_data_array(self, carla_camera_data):
+        """
+        Virtual function to convert the carla camera data to a numpy data array
         as input for the cv_bridge.cv2_to_imgmsg() function
 
-        :param carla_image: carla image object
-        :type carla_image: carla.Image
         :return tuple (numpy data array containing the image information, encoding)
         :rtype tuple(numpy.ndarray, string)
         """
-        raise NotImplementedError("This function has to be re-implemented by derived classes")
-
-<<<<<<< HEAD
-    @abstractmethod
-    def get_image_topic_name(self):
-        """
-        Virtual function to provide the actual image topic name
-
-        :return image topic name
-        :rtype string
-        """
-        raise NotImplementedError("This function has to be re-implemented by derived classes")
-
-=======
->>>>>>> a1ac8352
+        raise NotImplementedError(
+            "This function has to be re-implemented by derived classes")
+
 
 class RgbCamera(Camera):
+
     """
     Camera implementation details for rgb camera
     """
 
-<<<<<<< HEAD
-    # pylint: disable=too-many-arguments
-    def __init__(self, carla_actor, parent, node, synchronous_mode,
-                 sensor_name="RGBCamera"):
-=======
     def __init__(self, uid, name, parent, relative_spawn_pose, node, carla_actor, synchronous_mode):
->>>>>>> a1ac8352
         """
         Constructor
 
@@ -242,18 +186,7 @@
         :param relative_spawn_pose: the relative spawn pose of this
         :type relative_spawn_pose: geometry_msgs.Pose
         :param node: node-handle
-<<<<<<< HEAD
         :type node: CompatibleNode
-        :param synchronous_mode: use in synchronous mode?
-        :type synchronous_mode: bool
-        """
-        super(RgbCamera,
-              self).__init__(carla_actor=carla_actor, parent=parent, node=node,
-                             synchronous_mode=synchronous_mode,
-                             prefix='camera/rgb/' + carla_actor.attributes.get('role_name'),
-                             sensor_name=sensor_name)
-=======
-        :type node: carla_ros_bridge.CarlaRosBridge
         :param carla_actor: carla actor object
         :type carla_actor: carla.Actor
         :param synchronous_mode: use in synchronous mode?
@@ -268,7 +201,6 @@
                                         synchronous_mode=synchronous_mode)
 
         self.listen()
->>>>>>> a1ac8352
 
     def get_carla_image_data_array(self, carla_image):
         """
@@ -283,24 +215,20 @@
         :rtype tuple(numpy.ndarray, string)
         """
 
-        carla_image_data_array = numpy.ndarray(shape=(carla_image.height, carla_image.width, 4),
-                                               dtype=numpy.uint8, buffer=carla_image.raw_data)
+        carla_image_data_array = numpy.ndarray(
+            shape=(carla_image.height, carla_image.width, 4),
+            dtype=numpy.uint8, buffer=carla_image.raw_data)
 
         return carla_image_data_array, 'bgra8'
 
 
 class DepthCamera(Camera):
+
     """
     Camera implementation details for depth camera
     """
 
-<<<<<<< HEAD
-    # pylint: disable=too-many-arguments
-    def __init__(self, carla_actor, parent, node, synchronous_mode,
-                 sensor_name="DepthCamera"):
-=======
     def __init__(self, uid, name, parent, relative_spawn_pose, node, carla_actor, synchronous_mode):
->>>>>>> a1ac8352
         """
         Constructor
 
@@ -313,18 +241,7 @@
         :param relative_spawn_pose: the relative spawn pose of this
         :type relative_spawn_pose: geometry_msgs.Pose
         :param node: node-handle
-<<<<<<< HEAD
         :type node: CompatibleNode
-        :param synchronous_mode: use in synchronous mode?
-        :type synchronous_mode: bool
-        """
-        super(DepthCamera,
-              self).__init__(carla_actor=carla_actor, parent=parent, node=node,
-                             synchronous_mode=synchronous_mode,
-                             prefix='camera/depth/' + carla_actor.attributes.get('role_name'),
-                             sensor_name=sensor_name)
-=======
-        :type node: carla_ros_bridge.CarlaRosBridge
         :param carla_actor: carla actor object
         :type carla_actor: carla.Actor
         :param synchronous_mode: use in synchronous mode?
@@ -339,7 +256,6 @@
                                           synchronous_mode=synchronous_mode)
 
         self.listen()
->>>>>>> a1ac8352
 
     def get_carla_image_data_array(self, carla_image):
         """
@@ -368,13 +284,14 @@
         #    shape=(carla_image.height, carla_image.width, 1),
         #    dtype=numpy.float32, buffer=carla_image.raw_data)
         #
-        bgra_image = numpy.ndarray(shape=(carla_image.height, carla_image.width, 4),
-                                   dtype=numpy.uint8, buffer=carla_image.raw_data)
+        bgra_image = numpy.ndarray(
+            shape=(carla_image.height, carla_image.width, 4),
+            dtype=numpy.uint8, buffer=carla_image.raw_data)
 
         # Apply (R + G * 256 + B * 256 * 256) / (256**3 - 1) * 1000
         # according to the documentation:
         # https://carla.readthedocs.io/en/latest/cameras_and_sensors/#camera-depth-map
-        scales = numpy.array([65536.0, 256.0, 1.0, 0]) / (256 ** 3 - 1) * 1000
+        scales = numpy.array([65536.0, 256.0, 1.0, 0]) / (256**3 - 1) * 1000
         depth_image = numpy.dot(bgra_image, scales).astype(numpy.float32)
 
         # actually we want encoding '32FC1'
@@ -383,17 +300,12 @@
 
 
 class SemanticSegmentationCamera(Camera):
+
     """
     Camera implementation details for segmentation camera
     """
 
-<<<<<<< HEAD
-    # pylint: disable=too-many-arguments
-    def __init__(self, carla_actor, parent, node, synchronous_mode,
-                 sensor_name="SemanticSegmentationCamera"):
-=======
     def __init__(self, uid, name, parent, relative_spawn_pose, node, carla_actor, synchronous_mode):
->>>>>>> a1ac8352
         """
         Constructor
 
@@ -406,18 +318,7 @@
         :param relative_spawn_pose: the relative spawn pose of this
         :type relative_spawn_pose: geometry_msgs.Pose
         :param node: node-handle
-<<<<<<< HEAD
         :type node: CompatibleNode
-        :param synchronous_mode: use in synchronous mode?
-        :type synchronous_mode: bool
-        """
-        super(SemanticSegmentationCamera, self).__init__(
-            carla_actor=carla_actor, parent=parent, node=node,
-            synchronous_mode=synchronous_mode,
-            prefix='camera/semantic_segmentation/' + carla_actor.attributes.get('role_name'),
-            sensor_name=sensor_name)
-=======
-        :type node: carla_ros_bridge.CarlaRosBridge
         :param carla_actor: carla actor object
         :type carla_actor: carla.Actor
         :param synchronous_mode: use in synchronous mode?
@@ -433,7 +334,6 @@
                                                        carla_actor=carla_actor)
 
         self.listen()
->>>>>>> a1ac8352
 
     def get_carla_image_data_array(self, carla_image):
         """
@@ -450,8 +350,9 @@
         """
 
         carla_image.convert(carla.ColorConverter.CityScapesPalette)
-        carla_image_data_array = numpy.ndarray(shape=(carla_image.height, carla_image.width, 4),
-                                               dtype=numpy.uint8, buffer=carla_image.raw_data)
+        carla_image_data_array = numpy.ndarray(
+            shape=(carla_image.height, carla_image.width, 4),
+            dtype=numpy.uint8, buffer=carla_image.raw_data)
         return carla_image_data_array, 'bgra8'
 
 
@@ -461,12 +362,7 @@
     Sensor implementation details for dvs cameras
     """
 
-<<<<<<< HEAD
-    def __init__(self, carla_actor, parent, node, synchronous_mode, prefix=None,
-                 sensor_name="DVSCamera"):  # pylint: disable=too-many-arguments
-=======
     def __init__(self, uid, name, parent, relative_spawn_pose, node, carla_actor, synchronous_mode):  # pylint: disable=too-many-arguments
->>>>>>> a1ac8352
         """
         Constructor
 
@@ -479,7 +375,7 @@
         :param relative_spawn_pose: the relative spawn pose of this
         :type relative_spawn_pose: geometry_msgs.Pose
         :param node: node-handle
-        :type node: carla_ros_bridge.CarlaRosBridge
+        :type node: CompatibleNode
         :param carla_actor: carla actor object
         :type carla_actor: carla.Actor
         :param synchronous_mode: use in synchronous mode?
@@ -490,31 +386,27 @@
                                         parent=parent,
                                         relative_spawn_pose=relative_spawn_pose,
                                         node=node,
-<<<<<<< HEAD
-                                        synchronous_mode=synchronous_mode,
-                                        prefix='camera/dvs/' + carla_actor.attributes.get('role_name'),
-                                        sensor_name=sensor_name)
-=======
                                         carla_actor=carla_actor,
                                         synchronous_mode=synchronous_mode)
->>>>>>> a1ac8352
 
         self._dvs_events = None
-        self.dvs_camera_publisher = node.new_publisher(
-            PointCloud2,
-            self.get_topic_prefix() + '/events')
-
-    def sensor_data_updated(self, carla_image):
+        self.dvs_camera_publisher = node.new_publisher(PointCloud2,
+                                                       self.get_topic_prefix() +
+                                                       '/events')
+
+        self.listen()
+
+    # pylint: disable=arguments-differ
+    def sensor_data_updated(self, carla_dvs_event_array):
         """
         Function to transform the received DVS event array into a ROS message
 
-        :param carla_image: dvs event array object
+        :param carla_dvs_event_array: dvs event array object
         :type carla_image: carla.DVSEventArray
         """
-        super(DVSCamera, self).sensor_data_updated(carla_image)
-
-        header = self.get_msg_header(timestamp=carla_image.timestamp)
-        
+        super(DVSCamera, self).sensor_data_updated(carla_dvs_event_array)
+
+        header = self.get_msg_header(timestamp=carla_dvs_event_array.timestamp)
         fields = [
             PointField(name='x', offset=0, datatype=PointField.UINT16, count=1),
             PointField(name='y', offset=2, datatype=PointField.UINT16, count=1),
@@ -526,27 +418,27 @@
         self.dvs_camera_publisher.publish(dvs_events_msg)
 
     # pylint: disable=arguments-differ
-    def get_carla_image_data_array(self, carla_image):
+    def get_carla_image_data_array(self, carla_dvs_event_array):
         """
         Function (override) to convert the carla dvs event array to a numpy data array
         as input for the cv_bridge.cv2_to_imgmsg() function
 
         The carla.DVSEventArray is converted into a 3-channel int8 color image format (bgr).
 
-        :param carla_image: dvs event array object
-        :type carla_image: carla.DVSEventArray
+        :param carla_dvs_event_array: dvs event array object
+        :type carla_dvs_event_array: carla.DVSEventArray
         :return tuple (numpy data array containing the image information, encoding)
         :rtype tuple(numpy.ndarray, string)
         """
-        self._dvs_events = numpy.frombuffer(carla_image.raw_data,
+        self._dvs_events = numpy.frombuffer(carla_dvs_event_array.raw_data,
                                             dtype=numpy.dtype([
                                                 ('x', numpy.uint16),
                                                 ('y', numpy.uint16),
-                                                ('t', numpy.double),
-                                                ('pol', numpy.int8)
+                                                ('t', numpy.int64),
+                                                ('pol', numpy.bool)
                                             ]))
         carla_image_data_array = numpy.zeros(
-            (carla_image.height, carla_image.width, 3),
+            (carla_dvs_event_array.height, carla_dvs_event_array.width, 3),
             dtype=numpy.uint8)
         # Blue is positive, red is negative
         carla_image_data_array[self._dvs_events[:]['y'], self._dvs_events[:]['x'],
